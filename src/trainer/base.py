import heapq
import logging
import os
import pickle
import uuid
from contextlib import nullcontext
from datetime import timedelta
from shutil import rmtree

import polars as pl
import torch
from accelerate import Accelerator, InitProcessGroupKwargs
from accelerate.logging import get_logger
from accelerate.utils import broadcast, set_seed
from h5pickle import File
from torch.utils.data import DataLoader
from tqdm import tqdm

from ..dataset import EHRforReprGen, MEDSForReprGen
from ..utils.trainer_utils import *

logger = get_logger(__name__, "INFO")


class Trainer:
    def __init__(self, args):
        args.tasks = [get_task(target, args.src_data) for target in args.pred_targets]
        self.args = args
        set_seed(self.args.seed)
        if self.args.src_data == "meds":
            if self.args.train_type not in ["remed", "short"]:
                raise NotImplementedError(
                    "MEDS dataset only supports REMed and Pretraining (short)."
                )
            self.df = None  # do not need this for meds dataset
            self.train_subset = args.train_subset if args.train_subset != "" else None
            self.valid_subset = args.valid_subset if args.valid_subset != "" else None
            self.test_subset = args.test_subset if args.test_subset != "" else None
            self.test_cohort = args.test_cohort
            if self.test_cohort is not None:
                # make subject_id to be {subject_id}_{cohort_number} to prevent duplicated ids
                if os.path.isdir(self.test_cohort):
                    if os.path.basename(self.test_cohort) != self.test_subset:
                        test_cohort = pl.read_parquet(
                            os.path.join(self.test_cohort, self.test_subset, "*.parquet")
                        )
                    else:
                        test_cohort = pl.read_parquet(
                            os.path.join(self.test_cohort, "*.parquet")
                        )
                else:
                    test_cohort = pl.read_parquet(self.test_cohort)
                test_cohort = test_cohort.sort(by=["subject_id", "prediction_time"])
                test_cohort = test_cohort.with_columns(
                    pl.col("subject_id").cum_count().over("subject_id").alias("suffix")
                )
                test_cohort = test_cohort.with_columns(
                    (
                        pl.col("subject_id").cast(str)
                        + "_"
                        + pl.col("suffix").cast(str)
                    ).alias("subject_id")
                )
                test_cohort = test_cohort.drop("suffix")
                self.test_cohort = test_cohort
        else:
            self.df = pd.read_csv(
                os.path.join(
                    args.input_path, f"{args.pred_time}h", f"{args.src_data}_cohort.csv"
                ),
            )
            self.train_subset = "train"
            self.valid_subset = "valid"
            self.test_subset = "test"

        self.log = None if self.args.debug or not self.args.wandb else "wandb"

    def run(self):
        ipg_handler = InitProcessGroupKwargs(timeout=timedelta(hours=24))
        self.accelerator = Accelerator(
            kwargs_handlers=[ipg_handler],
            log_with=self.log,
            split_batches=True,
            mixed_precision="bf16",
        )
        self.args.local_batch_size = (
            self.args.batch_size // self.accelerator.num_processes
        )
        if self.args.src_data == "meds":
<<<<<<< HEAD
            if self.args.test_only:
                if self.args.resume_name.endswith("/"):
                    self.args.resume_name = self.args.resume_name[:-1]
                self.args.exp_name = os.path.basename(self.args.resume_name)
            else:
                if self.args.save_dir.endswith("/"):
                    self.args.save_dir = self.args.save_dir[:-1]
                self.args.exp_name = os.path.basename(self.args.save_dir) + "_" + str(self.args.seed)
=======
            if self.args.save_dir.endswith("/"):
                self.args.save_dir = self.args.save_dir[:-1]
            self.args.exp_name = (
                os.path.basename(self.args.save_dir) + "_" + str(self.args.seed)
            )
>>>>>>> b0c7069a
        elif self.args.resume_name:
            self.args.exp_name = self.args.resume_name
        else:
            self.args.exp_name = f"{uuid.uuid4().hex}_{self.args.seed}"

        config = self.args if not self.args.encode_only else None
        if self.log == "wandb":
            wandb_init_kwargs = {
                "wandb": {
                    "entity": self.args.wandb_entity_name,
                    "config": config,
                    "reinit": True,
                    "id": self.args.exp_name,
                    "resume": self.args.resume_name is not None,
                }
            }
            self.accelerator.init_trackers(
                self.args.wandb_project_name, init_kwargs=wandb_init_kwargs
            )
        # NOTE: Time in exp_name sometimes different -> can cause save/load error
        exp_encoded = self.args.exp_name.encode("ascii")
        exp_encoded = torch.Tensor(list(exp_encoded))
        exp_encoded = broadcast(exp_encoded.to(self.accelerator.device))
        self.args.exp_name = "".join([chr(int(i)) for i in exp_encoded])

        if not self.args.encode_only and not self.args.test_only:
            os.makedirs(
                os.path.join(self.args.save_dir, self.args.exp_name), exist_ok=True
            )
        logging.basicConfig(
            format="%(asctime)s - %(levelname)s - %(name)s - %(message)s",
            datefmt="%m/%d/%Y %H:%M:%S",
            level=logging.INFO,
        )
        logger.info(f"exp_name: {self.args.exp_name}", main_process_only=True)

        if self.args.src_data == "meds":
            self.data = self.data_path  # meds dataset needs data path, not data itself
        else:
            self.data = File(self.data_path, "r")

        if (not self.args.test_only) and (not self.args.encode_only):
            self.train()

        self.accelerator.wait_for_everyone()
        if not self.args.encode_only:
            self.test()

        if self.args.encode_events or self.args.encode_only:
            if self.args.src_data == "meds":
                assert self.args.encode_events and self.args.encode_only, (
                    "encoding MEDS dataset should be run with both the `self.args.encode_events` "
                    "and `self.args.encode_only` being True."
                )
                assert (
                    self.args.unique_events_path is not None
                ), "`--unique_events_path` shuold be provided to encode MEDS dataset."
                self.encode_events_meds()
            else:
                self.encode_events()

        self.finish()

    def finish(self):
        if not self.args.src_data == "meds":
            self.data.close()
        if self.accelerator.is_main_process:
            rmtree(
                os.path.join(self.args.save_dir, self.args.exp_name, "checkpoint"),
                ignore_errors=True,
            )
            if self.log is not None:
                self.accelerator.end_training()

    def train(self):
        self.early_stopping = EarlyStopping(
            patience=self.args.patience,
            compare=self.metric.compare,
            metric=self.metric.update_target,
        )
        self.n_epoch = N_Epoch()
        train_loader = self.dataloader_set(self.train_subset)
        valid_loader = self.dataloader_set(self.valid_subset)

        model = self.architecture(self.args)
        assert (
            self.args.pretrained is None or self.args.resume_name is None
        ), "--pretrained and --resume_name should not be provided together"
        if self.args.pretrained and not self.args.no_pretrained_checkpoint:
            if self.args.src_data == "meds":
                pretrained_path = os.path.join(
                    self.args.pretrained, "checkpoint_best.pt"
                )
            else:
                pretrained_path = os.path.join(
                    self.args.save_dir, self.args.pretrained, "checkpoint_best.pt"
                )
            model = load_model(pretrained_path, model)
        elif self.args.src_data == "meds" and self.args.resume_name is not None:
            resume_path = os.path.join(self.args.resume_name, "checkpoint_last.pt")
            model = load_model(resume_path, model)

        if self.args.enable_fsdp:
            model = self.accelerator.prepare(model)

        optimizer = torch.optim.Adam(model.parameters(), lr=self.args.lr)

        if self.args.scheduler:
            scheduler = torch.optim.lr_scheduler.LinearLR(
                optimizer, start_factor=1 / 100, end_factor=1, total_iters=500
            )
        else:
            scheduler = torch.optim.lr_scheduler.LinearLR(optimizer, 1, 1, 1)

        if self.args.enable_fsdp:
            self.model = model
            (
                self.train_loader,
                self.valid_loader,
                self.optimizer,
                self.scheduler,
            ) = self.accelerator.prepare(
                train_loader, valid_loader, optimizer, scheduler
            )
        else:
            (
                self.train_loader,
                self.valid_loader,
                self.optimizer,
                self.scheduler,
                self.model,
            ) = self.accelerator.prepare(
                train_loader, valid_loader, optimizer, scheduler, model
            )
        self.accelerator.register_for_checkpointing(self.early_stopping)
        self.accelerator.register_for_checkpointing(self.n_epoch)
        resume_path = os.path.join(self.args.save_dir, self.args.exp_name, "checkpoint")

        if os.path.exists(resume_path):
            self.accelerator.load_state(resume_path)
        else:
            logger.info("No checkpoint to resume", main_process_only=True)
        if self.early_stopping.early_stop:
            # Case that terminated during test
            return

        while self.n_epoch() < self.args.n_epochs:
            self.epoch("train", self.train_loader, self.n_epoch())

            if self.evaluation(self.n_epoch()):
                break
            self.n_epoch.increment()

            logger.info("Save the last checkpoint.", main_process_only=True)
            self.accelerator.save_state(resume_path)
            self.accelerator.wait_for_everyone()

    def evaluation(self, n_epoch):
        best_model_path = os.path.join(
            self.args.save_dir,
            self.args.exp_name,
            "checkpoint_best.pt",
        )
        last_model_path = os.path.join(
            self.args.save_dir,
            self.args.exp_name,
            "checkpoint_last.pt",
        )
        if self.valid_loader is None:
            logger.info("No validation set found, save the last checkpoint.")
            state_dict = self.accelerator.unwrap_model(self.model).state_dict()
            self.accelerator.save(state_dict, best_model_path)
            return False

        metric_dict = self.epoch(self.valid_subset, self.valid_loader, n_epoch)
        state_dict = self.accelerator.unwrap_model(self.model).state_dict()
        if self.early_stopping(metric_dict[self.metric.update_target]):
            logger.info("Save the best checkpoint.", main_process_only=True)
            self.accelerator.save(state_dict, best_model_path)
        else:
            logger.info("Save the last checkpoint.", main_process_only=True)
            self.accelerator.save(state_dict, last_model_path)

        return self.early_stopping.early_stop

    def test(self):
        logger.info("Start Testing", main_process_only=True)
        test_loader = self.dataloader_set(self.test_subset)
        if test_loader is None:
            logger.info("No test subset found, return without test")
            return None
        best_model_path = os.path.join(
            self.args.save_dir,
            self.args.resume_name if self.args.test_only else self.args.exp_name,
            "checkpoint_best.pt",
        )
        if not os.path.exists(best_model_path):
            logger.info(
                "No best model found, start testing with pretrained model",
                main_process_only=True,
            )
            best_model_path = os.path.join(
                self.args.save_dir,
                self.args.pretrained,
                "checkpoint_best.pt",
            )

        model = self.architecture(self.args)
        model = load_model(best_model_path, model)
        self.model, self.test_loader = self.accelerator.prepare(model, test_loader)
        metric_dict = self.epoch(self.test_subset, self.test_loader)

        if self.args.src_data == "meds" and self.args.test_cohort is not None:
            if self.accelerator.num_processes == 1:
                # roll back {subject_id}_{cohort_number} to {subject_id}
                self.test_cohort = self.test_cohort.with_columns(
                    pl.col("subject_id")
                    .map_elements(lambda x: x.split("_")[0], return_dtype=pl.String)
                    .cast(int)
                )
                save_dir = self.args.save_dir
                save_path = os.path.join(save_dir, f"{self.test_subset}.parquet")
                if not os.path.exists(save_dir):
                    os.makedirs(save_dir)
                self.test_cohort.write_parquet(save_path)
                logger.info(
                    f"Saved the prediction results into the cohort dataframe located in {save_path}"
                )
            else:
                logger.warning(
                    "not yet implemented to output predicted labels and probs with "
                    "--test_cohort in multi-processing environment. please run with "
                    "--num_processes=1 in accelerate launch."
                )
        return metric_dict

    def dataloader_set(self, split):
        if self.args.src_data == "meds" and split is None:
            return None
        dataset = self.dataset(self.args, split, self.data, self.df)
        return DataLoader(
            dataset,
            batch_size=self.args.batch_size,
            shuffle=False,
            num_workers=8,
            pin_memory=False,
            collate_fn=dataset.collate_fn,
            persistent_workers=True,
        )

    def epoch(self, split, data_loader, n_epoch=0):
        if split == self.train_subset:
            self.model.train()
            context = nullcontext()
            accelerator = None
        else:
            self.model.eval()
            context = torch.no_grad()
            accelerator = self.accelerator
        with context:
            if self.accelerator.is_main_process:
                t = tqdm(data_loader, desc=f"{split} epoch {n_epoch}")
            else:
                t = data_loader

            do_output_cohort = False
            if self.args.src_data == "meds" and (
                split == self.test_subset and self.test_cohort is not None
            ):
                if self.accelerator.num_processes == 1:
                    # check if test cohort is valid
                    assert set(data_loader.dataset.subject_ids) == set(self.test_cohort["subject_id"]), (
                        "a set of patient ids in the test cohort should equal to that in the test dataset"
                    )
                    predicted_cohort = {"subject_id": [], "boolean_prediction": []}
                    do_output_cohort = True
                else:
                    logger.warning(
                        "not yet implemented to output predicted labels and probs with "
                        "--test_cohort in multi-processing environment. please run with "
                        "--num_processes=1 in accelerate launch."
                    )

            for sample in t:
                output, reprs = self.model(**sample)
                # meds -- output
                if do_output_cohort:
                    predicted_cohort["subject_id"].extend(sample["subject_id"].tolist())
                    predicted_cohort["boolean_prediction"].extend(
                        output["pred"]["meds_single_task"].view(-1).tolist()
                    )

                loss, logging_outputs = self.criterion(output, reprs)
                if split == self.train_subset:
                    self.optimizer.zero_grad(set_to_none=True)
                    self.accelerator.backward(loss)
                    self.optimizer.step()
                    self.scheduler.step()
                self.metric(logging_outputs, accelerator)
                if (
                    self.log is not None
                    and self.accelerator.is_main_process
                    and self.args.log_loss
                ):
                    self.accelerator.log({f"{split}_loss": loss})

        if do_output_cohort:
            predicted_cohort = pl.DataFrame(predicted_cohort)
            self.test_cohort = self.test_cohort.join(predicted_cohort, on="subject_id", how="left")
            self.test_cohort = self.test_cohort.select(
                [
                    pl.col("boolean_prediction"),
                    pl.col("subject_id"),
                    pl.col("prediction_time"),
                    pl.col("boolean_value")
                ]
            )

        metrics = self.metric.get_metrics()
        log_dict = log_from_dict(metrics, split, n_epoch)
        logger.info(log_dict)
        if self.log is not None:
            self.accelerator.log(log_dict)
        return metrics

    def encode_events(self):
        best_model_path = os.path.join(
            self.args.save_dir,
            self.args.exp_name,
            "checkpoint_best.pt",
        )
        if self.args.train_type != "bioclinicalbert_encode":
            model = self.architecture(self.args)
            model = load_model(best_model_path, model)
            self.model = self.accelerator.prepare(model)
            # self.args.max_seq_len = 1024
            # self.args.batch_size = 8
            self.args.max_seq_len = 512
            self.args.batch_size = 16
        else:
            self.args.max_seq_len = 512
            self.args.batch_size = 8
        logger.info("Start Encoding")
        self.model.eval()

        self.dataset = EHRforReprGen
        dataloader = self.dataloader_set(None)
        dataloader = self.accelerator.prepare(dataloader)

        def _get_hdf5_path(i):
            postfix = "" if i == -1 else "_" + str(i)
            return os.path.join(
                self.args.save_dir,
                # self.args.exp_name,
                f"{self.args.src_data}_encoded{postfix}.h5",
            )

        hdf5_path = _get_hdf5_path(self.accelerator.local_process_index)
        logger.info("Writing metadata to HDF5")

        f = File(hdf5_path, "w")
        f.create_group("ehr")
        encoded = f["ehr"]

        for k in self.data["ehr"].keys():
            k = str(k)
            stay_g = encoded.create_group(k)
            stay_g.create_dataset("time", data=self.data["ehr"][k]["time"][()])
            stay_g.attrs.update(self.data["ehr"][k].attrs)
        self.accelerator.wait_for_everyone()

        with torch.no_grad():
            loader = enumerate(dataloader)
            if self.accelerator.is_main_process:
                loader = tqdm(loader, total=len(dataloader))
            buffer = {}
            for i, batch in loader:
                self.step = i
                all_codes_embs = self.model.input2emb_model(**batch)
                # (16, 512, 128) -> (16, 512, 128, 512) -> (16 * 512, 128, 512)

                reprs = self.model.eventencoder_model(
                    all_codes_embs, **batch
                )  # B, S, E
                reprs = reprs.cpu().bfloat16().view(torch.int16).numpy()
                stay_ids = batch["stay_id"].cpu().numpy().reshape(-1)
                indices = batch["index"].cpu().numpy().reshape(-1)
                for repr, stay_id, index in zip(reprs, stay_ids, indices):
                    start = self.args.max_seq_len * index
                    end = start + self.args.max_seq_len
                    max_len = dataloader.dataset.df["time"].loc[stay_id]
                    if end > max_len:
                        repr = repr[: max_len - start, :]
                        end = max_len
                    if stay_id not in buffer:
                        buffer[stay_id] = []
                    heapq.heappush(buffer[stay_id], (index, repr))
                if ((i + 1) % 100 == 0) or ((i + 1) == len(loader)):
                    for stay_id in list(buffer.keys()):
                        items = buffer[stay_id]
                        num_events = dataloader.dataset.df["time"].loc[stay_id]
                        num_samples = dataloader.dataset.df["num_sample_per_pat"].loc[
                            stay_id
                        ]
                        if len(items) == num_samples:
                            data = np.concatenate([x[1] for x in items])
                            encoded[str(stay_id)].create_dataset(
                                "encoded",
                                data=data,
                                dtype="i2",
                                compression="lzf",
                                shuffle=True,
                                chunks=(num_events, self.args.pred_dim),
                            )
                            del buffer[stay_id]
        f.close()

        self.accelerator.wait_for_everyone()
        if self.accelerator.num_processes == 1:
            os.rename(hdf5_path, _get_hdf5_path(-1))
        else:
            if self.accelerator.is_main_process:
                main_file = File(_get_hdf5_path(-1), "w")
                main_file.create_group("ehr")
                files = [
                    File(_get_hdf5_path(i), "r")
                    for i in range(self.accelerator.num_processes)
                ]
                for k in tqdm(self.data["ehr"].keys()):
                    # Chunkwise sum, but may be duplicated chunks
                    encodeds = (
                        np.stack([f["ehr"][k]["encoded"][()] for f in files], axis=0)
                        .astype(np.uint16)
                        .max(axis=0)
                        .astype(np.int16)
                    )
                    main_file["ehr"].create_group(k)
                    main_file["ehr"][k].create_dataset(
                        "encoded",
                        data=encodeds,
                        dtype="i2",
                        compression="lzf",
                        shuffle=True,
                        chunks=encodeds.shape,
                    )
                    main_file["ehr"][k].create_dataset(
                        "time", data=self.data["ehr"][k]["time"][()]
                    )
                    main_file["ehr"][k].attrs.update(self.data["ehr"][k].attrs)

                [f.close() for f in files]
                main_file.close()
                for i in range(self.accelerator.num_processes):
                    os.remove(_get_hdf5_path(i))
        self.accelerator.wait_for_everyone()
        return

    # to add compatibility with meds dataset
    def encode_events_meds(self):
        best_model_path = os.path.join(self.args.resume_name, "checkpoint_best.pt")
        model = self.architecture(self.args)
        model = load_model(best_model_path, model)
        self.model = self.accelerator.prepare(model)
        self.model.eval()

        logger.info(
            f"Start to generate representation vectors for each of unique events in MEDS dataset"
        )
        dataset = MEDSForReprGen(self.args, self.args.unique_events_path)
        dataloader = DataLoader(
            dataset,
            batch_size=self.args.batch_size,
            shuffle=False,
            num_workers=8,
            pin_memory=False,
            collate_fn=dataset.collate_fn,
            persistent_workers=True,
        )
        dataloader = self.accelerator.prepare(dataloader)

        event_to_vec = {}
        with torch.no_grad():
            loader = enumerate(dataloader)
            loader = tqdm(
                loader,
                total=len(dataloader),
                desc=str(self.accelerator.local_process_index),
            )
            for i, batch in loader:
                self.step = i

                embedded = self.accelerator.unwrap_model(self.model).input2emb_model(
                    **batch
                )
                event_vectors = (
                    self.accelerator.unwrap_model(self.model).eventencoder_model(
                        embedded, **batch
                    )
                ).squeeze(
                    1
                )  # (B, 1, E) -> (B, E)
                event_vectors = event_vectors.cpu().bfloat16().view(torch.int16).numpy()

                input_ids = batch["input_ids"].cpu().numpy()  # (B, 128)
                for j, event in enumerate(input_ids):
                    event_tuple = tuple(event[event != 0])
                    event_to_vec[event_tuple] = event_vectors[j]

        def get_local_path(i):
            postfix = "" if i == -1 else "_" + str(i)
            return os.path.join(self.args.save_dir, f"event_to_vec{postfix}.pkl")

        local_path = get_local_path(self.accelerator.local_process_index)
        logger.info("Saving the resulted vector maps...")
        with open(local_path, "wb") as f:
            pickle.dump(event_to_vec, f)
        logger.info("Done!")
        self.accelerator.wait_for_everyone()

        if self.accelerator.num_processes == 1:
            if os.path.exists(get_local_path(-1)):
                os.remove(get_local_path(-1))
            os.rename(local_path, get_local_path(-1))
        else:
            if self.accelerator.is_main_process:
                main_dict = {}
                local_dicts = []
                for i in range(self.accelerator.num_processes):
                    with open(get_local_path(i), "rb") as local_f:
                        local_dicts.append(pickle.load(local_f))
                logger.info("Gathering and summarizing local vector maps...")
                for local_dict in local_dicts:
                    # NOTE only work in python >= 3.9.0
                    main_dict = main_dict | local_dict

                if os.path.exists(get_local_path(-1)):
                    os.remove(get_local_path(-1))
                with open(get_local_path(-1), "wb") as main_f:
                    pickle.dump(main_dict, main_f)

                for i in range(self.accelerator.num_processes):
                    os.remove(get_local_path(i))
        self.accelerator.wait_for_everyone()<|MERGE_RESOLUTION|>--- conflicted
+++ resolved
@@ -87,7 +87,6 @@
             self.args.batch_size // self.accelerator.num_processes
         )
         if self.args.src_data == "meds":
-<<<<<<< HEAD
             if self.args.test_only:
                 if self.args.resume_name.endswith("/"):
                     self.args.resume_name = self.args.resume_name[:-1]
@@ -96,13 +95,6 @@
                 if self.args.save_dir.endswith("/"):
                     self.args.save_dir = self.args.save_dir[:-1]
                 self.args.exp_name = os.path.basename(self.args.save_dir) + "_" + str(self.args.seed)
-=======
-            if self.args.save_dir.endswith("/"):
-                self.args.save_dir = self.args.save_dir[:-1]
-            self.args.exp_name = (
-                os.path.basename(self.args.save_dir) + "_" + str(self.args.seed)
-            )
->>>>>>> b0c7069a
         elif self.args.resume_name:
             self.args.exp_name = self.args.resume_name
         else:
