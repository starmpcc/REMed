--- conflicted
+++ resolved
@@ -250,11 +250,7 @@
                 ret[k]["meds_single_task"] = torch.FloatTensor(
                     torch.stack([s["label"] for s in samples])
                 )
-<<<<<<< HEAD
             elif k == "subject_id":
-=======
-            elif k in ["subject_id", "index"]:  # for MEDSForReprGen
->>>>>>> b0c7069a
                 ret[k] = np.array([s[k] for s in samples])
             else:
                 padded = pad_sequence([s[k] for s in samples], batch_first=True)
@@ -271,10 +267,6 @@
         # assume it is a scalar value for a binary classification task
         label = torch.tensor([data["label"][()]]).float()
 
-<<<<<<< HEAD
-=======
-        # XXX
->>>>>>> b0c7069a
         max_num_events = 300000
         if self.args.max_seq_len < len(input):
             length = len(input)
@@ -290,14 +282,9 @@
                 input = input[indices, :, :]
                 times = times[indices]
             else:
-<<<<<<< HEAD
                 input = input[-self.args.max_seq_len:, :, :]
                 times = times[-self.args.max_seq_len:]
                 times = times - times[0]
-=======
-                input = input[-self.args.max_seq_len :, :, :]
-                times = times[-self.args.max_seq_len :]
->>>>>>> b0c7069a
 
         return {
             "input_ids": torch.LongTensor(input[:, 0, :]),
@@ -305,10 +292,7 @@
             "dpe_ids": torch.LongTensor(input[:, 2, :]),
             "times": torch.IntTensor(times),
             "label": label,
-<<<<<<< HEAD
             "subject_id": subject_id,
-=======
->>>>>>> b0c7069a
         }
 
 
