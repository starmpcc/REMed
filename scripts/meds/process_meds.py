--- conflicted
+++ resolved
@@ -78,17 +78,6 @@
         help="number of parallel workers.",
     )
 
-<<<<<<< HEAD
-=======
-    # NOTE this will be omitted in the future when the related issue is solved
-    # (https://github.com/mmcdermott/MEDS_transforms/issues/148)
-    parser.add_argument(
-        "--mimic_dir",
-        help="path to directory for MIMIC-IV database where it contains hosp/ and icu/ as a"
-        "subdirectory.",
-    )
-
->>>>>>> 899cd055
     return parser
 
 
@@ -169,28 +158,15 @@
         cohort = cohort.drop_nulls(label_col_name)
 
         cohort = cohort.select(
-<<<<<<< HEAD
             [pl.col("subject_id"),
-=======
-            [
-                pl.col("patient_id"),
->>>>>>> 899cd055
                 pl.col(label_col_name),
                 # pl.col("input.end_summary").struct.field("timestamp_at_start").alias("starttime"),
                 pl.col("prediction_time").alias("endtime"),
             ]
         )
-<<<<<<< HEAD
         cohort = cohort.group_by(
             "subject_id", maintain_order=True
         ).agg(pl.col(["endtime", label_col_name])).collect() # omitted "starttime"
-=======
-        cohort = (
-            cohort.group_by("patient_id", maintain_order=True)
-            .agg(pl.col(["endtime", label_col_name]))
-            .collect()
-        )  # omitted "starttime"
->>>>>>> 899cd055
         cohort_dict = {
             x["subject_id"]: {
                 # "starttime": x["starttime"],
@@ -231,7 +207,6 @@
                 # return {"cohort_start": None, "cohort_end": None, "cohort_label": None}
                 return {"cohort_end": None, "cohort_label": None}
 
-<<<<<<< HEAD
         data = data.group_by(["subject_id", "time"], maintain_order=True).agg(pl.all())
         data = data.with_columns(
             pl.struct(["subject_id", "time"])
@@ -239,20 +214,6 @@
                 extract_cohort,
                 return_dtype=pl.Struct(
                     {"cohort_end": pl.List(pl.Datetime()), "cohort_label": pl.List(pl.Boolean)}
-=======
-        data = data.group_by(["patient_id", "time"], maintain_order=True).agg(pl.all())
-        data = (
-            data.with_columns(
-                pl.struct(["patient_id", "time"])
-                .map_elements(
-                    extract_cohort,
-                    return_dtype=pl.Struct(
-                        {
-                            "cohort_end": pl.List(pl.Datetime()),
-                            "cohort_label": pl.List(pl.Boolean),
-                        }
-                    ),
->>>>>>> 899cd055
                 )
                 .alias("cohort_criteria")
             )
@@ -284,16 +245,7 @@
                 manifest_f.write("subject_id\tnum_events\tshard_id\n")
 
             must_have_columns = [
-<<<<<<< HEAD
                 "subject_id", "cohort_end", "cohort_label", "time", "code", "numeric_value"
-=======
-                "patient_id",
-                "cohort_end",
-                "cohort_label",
-                "time",
-                "code",
-                "numeric_value",
->>>>>>> 899cd055
             ]
             rest_of_columns = [x for x in data.columns if x not in must_have_columns]
             column_name_idcs = {col: i for i, col in enumerate(data.columns)}
@@ -307,13 +259,6 @@
                 output_dir,
                 output_name,
                 args.workers,
-<<<<<<< HEAD
-=======
-                # NOTE this will be omitted in the future when the related issue is solved
-                # (https://github.com/mmcdermott/MEDS_transforms/issues/148)
-                d_items,
-                d_labitems,
->>>>>>> 899cd055
             )
 
             # meds --> remed
@@ -327,13 +272,7 @@
                 data_chunks = []
                 for i in range(0, len(subject_ids), chunksize):
                     data_chunks.append(
-<<<<<<< HEAD
                         data.filter(pl.col("subject_id").is_in(subject_ids[i:i+chunksize]))
-=======
-                        data.filter(
-                            pl.col("patient_id").is_in(patient_ids[i : i + chunksize])
-                        )
->>>>>>> 899cd055
                     )
                 del data
                 pool = multiprocessing.get_context("spawn").Pool(processes=args.workers)
@@ -363,15 +302,7 @@
     output_dir,
     output_name,
     num_shards,
-<<<<<<< HEAD
     df_chunk
-=======
-    # NOTE this will be omitted in the future when the related issue is solved
-    # (https://github.com/mmcdermott/MEDS_transforms/issues/148)
-    d_items,
-    d_labitems,
-    df_chunk,
->>>>>>> 899cd055
 ):
     def meds_to_remed_unit(row):
         events = []
@@ -386,53 +317,8 @@
                 if col_event is not None:
                     col_event = str(col_event)
                     if col_name == "code":
-<<<<<<< HEAD
                         if col_event in codes_metadata and codes_metadata[col_event] != "":
                             col_event = codes_metadata[col_event]
-=======
-                        # NOTE temporal hack for addressing missing descriptions for MIMIC-IV from
-                        # MEDS-Transform v0.0.3 (https://github.com/mmcdermott/MEDS_transforms/issues/148),
-                        # will be omitted in the future when it is solved
-                        event_type = col_event.split("//")[0]
-                        if event_type in [
-                            "LAB",
-                            "PROCEDURE",
-                            "PATIENT_FLUID_OUTPUT",
-                            "INFUSION_START",
-                            "INFUSION_END",
-                            "DIAGNOSIS",
-                        ]:
-                            items = col_event.split("//")
-                            # for icd codes
-                            if "ICD" in items:
-                                desc = codes_metadata[col_event]
-                                col_event = event_type + "//" + desc
-                            # for item codes
-                            else:
-                                code_idx = [
-                                    bool(code_matching_pattern.fullmatch(item))
-                                    for item in items
-                                ].index(True)
-                                code = items[code_idx]
-
-                                do_break = False
-                                if (
-                                    col_event in codes_metadata
-                                    and codes_metadata[col_event] is not None
-                                    and codes_metadata[col_event] != ""
-                                ):
-                                    desc = codes_metadata[col_event]
-                                elif code in d_items:
-                                    desc = d_items[code]
-                                elif code in d_labitems:
-                                    desc = d_labitems[code]
-                                else:
-                                    do_break = True
-
-                                if not do_break:
-                                    items[code_idx] = desc
-                                    col_event = "//".join(items)
->>>>>>> 899cd055
                     elif not "id" in col_name:
                         col_event = re.sub(
                             r"\d*\.\d+",
@@ -571,7 +457,6 @@
     )
     events_data = np.concatenate(events_data)
 
-<<<<<<< HEAD
     df_chunk = df_chunk.select(
         ["subject_id", "cohort_end", "cohort_label", "time"]
     )
@@ -580,15 +465,6 @@
     df_chunk = df_chunk.group_by(
         # ["subject_id", "cohort_start", "cohort_end", "cohort_label"], maintain_order=True
         ["subject_id", "cohort_end", "cohort_label"], maintain_order=True
-=======
-    df_chunk = df_chunk.select(["patient_id", "cohort_end", "cohort_label", "time"])
-    df_chunk = df_chunk.insert_column(4, data_index)
-    df_chunk = df_chunk.explode(["cohort_end", "cohort_label"])
-    df_chunk = df_chunk.group_by(
-        # ["patient_id", "cohort_start", "cohort_end", "cohort_label"], maintain_order=True
-        ["patient_id", "cohort_end", "cohort_label"],
-        maintain_order=True,
->>>>>>> 899cd055
     ).agg(pl.all())
 
     # regard {subject_id} as {cohort_id}: {subject_id}_{cohort_number}
@@ -596,13 +472,7 @@
         pl.col("subject_id").cum_count().over("subject_id").alias("suffix")
     )
     df_chunk = df_chunk.with_columns(
-<<<<<<< HEAD
         (pl.col("subject_id").cast(str) + "_" + pl.col("suffix").cast(str)).alias("subject_id")
-=======
-        (pl.col("patient_id").cast(str) + "_" + pl.col("suffix").cast(str)).alias(
-            "patient_id"
-        )
->>>>>>> 899cd055
     )
     # data = data.drop("suffix", "cohort_start", "cohort_end")
     df_chunk = df_chunk.drop("suffix", "cohort_end")
